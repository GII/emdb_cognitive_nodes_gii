import numpy
import rclpy
from core.cognitive_node import CognitiveNode
from core.service_client import ServiceClient, ServiceClientAsync
from cognitive_node_interfaces.srv import GetActivation
from core.utils import perception_dict_to_msg


class CNode(CognitiveNode):
    """
    CNode class
    It represents a context, that is, a link between nodes that were activated together in the past.
    It is assumed that there is only one element of each type connected to the C-Node.
    """

    def __init__(self, name="cnode", class_name="cognitive_nodes.cnode.CNode", **params):
        """
        Constructor of the CNode class
        Initializes a CNode with the given name and registers it in the LTM

        :param name: The name of the CNode
        :type name: str
        :param class_name: The name of the CNode class
        :type str
        """
        super().__init__(name, class_name, **params)
        self.configure_activation_inputs(self.neighbors)

    async def calculate_activation(self, perception=None, activation_list=None):
        """
        Calculate the new activation value by multiplying the activation values of its neighbors.
        When an activation list is passed, this method will multiply the last perceptions of the neighbors.
        Otherwise, with percerception = None, it will multiply the last activations of its neighbors, but
        it's possible to use an arbitrary perception, that will propagate to the neighbors, calculating the
        final activation of the CNode for that perception.

        :param perception: Arbitrary perception
        :type perception: dict
        :param activation_list: Dictionary with the activation of multiple nodes. 
        :type activation_list: dict
        :return: The activation of the CNode
        :rtype: cognitive_node_interfaces.msg.Activation
        """
        if activation_list==None:
            node_activations = []
            neighbors_name = [
                neighbor["name"] for neighbor in self.neighbors if neighbor["node_type"] != "Policy"
            ]
            for name in neighbors_name:
                perception_msg = perception_dict_to_msg(perception)
                service_name = "cognitive_node/" + str(name) + "/get_activation"
                if not service_name in self.node_clients:
                    self.node_clients[service_name] = ServiceClientAsync(
                        self, GetActivation, service_name, self.cbgroup_client
                    )
                activation = await self.node_clients[service_name].send_request_async(
                    perception=perception_msg
                )
<<<<<<< HEAD
                self.get_logger().debug(f"DEBUG CNODE: Activation for {name}: {activation.activation}")
                node_activations.append(activation.activation)
            self.get_logger().debug(f"DEBUG CNODE: Activation list {node_activations}")
            activation_list = numpy.prod(node_activations)
            self.activation.activation = float(numpy.max(activation_list))
            self.activation.timestamp=self.get_clock().now().to_msg()
            # TODO: Selection of the perception that have the max CNode or PNode activation (if it exists), as in the old MDB
=======
            activation = await self.node_clients[service_name].send_request_async(
                perception=perception_msg
            )
            self.get_logger().debug(f"DEBUG CNODE: Activation for {name}: {activation.activation}.")
            node_activations.append(activation.activation)
        self.get_logger().debug(f"DEBUG CNODE: Activation list {node_activations}.")
        activation_list = numpy.prod(node_activations)
        self.activation = numpy.max(activation_list)
        # TODO: Selection of the perception that have the max CNode or PNode activation (if it exists), as in the old MDB
>>>>>>> 735e0891

            self.get_logger().debug(
                self.node_type + " activation for " + self.name + " = " + str(self.activation)
            )
        else:
            self.calculate_activation_prod(activation_list)

        return self.activation


def main(args=None):
    rclpy.init(args=args)

    cnode = CNode()

    rclpy.spin(cnode)

    cnode.destroy_node()
    rclpy.shutdown()


if __name__ == "__main__":
    main()<|MERGE_RESOLUTION|>--- conflicted
+++ resolved
@@ -56,15 +56,12 @@
                 activation = await self.node_clients[service_name].send_request_async(
                     perception=perception_msg
                 )
-<<<<<<< HEAD
                 self.get_logger().debug(f"DEBUG CNODE: Activation for {name}: {activation.activation}")
                 node_activations.append(activation.activation)
             self.get_logger().debug(f"DEBUG CNODE: Activation list {node_activations}")
             activation_list = numpy.prod(node_activations)
             self.activation.activation = float(numpy.max(activation_list))
             self.activation.timestamp=self.get_clock().now().to_msg()
-            # TODO: Selection of the perception that have the max CNode or PNode activation (if it exists), as in the old MDB
-=======
             activation = await self.node_clients[service_name].send_request_async(
                 perception=perception_msg
             )
@@ -73,8 +70,6 @@
         self.get_logger().debug(f"DEBUG CNODE: Activation list {node_activations}.")
         activation_list = numpy.prod(node_activations)
         self.activation = numpy.max(activation_list)
-        # TODO: Selection of the perception that have the max CNode or PNode activation (if it exists), as in the old MDB
->>>>>>> 735e0891
 
             self.get_logger().debug(
                 self.node_type + " activation for " + self.name + " = " + str(self.activation)
